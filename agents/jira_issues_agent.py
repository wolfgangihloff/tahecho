from smolagents import ToolCallingAgent
from agent_tools.create_jira_issue_tool import CreateJiraIssueTool
from agent_tools.get_jira_issues_tool import GetJiraIssuesTool
from models.openai_model import openai_model

get_all_jira_issues_tool=GetJiraIssuesTool()
create_jira_issue_tool=CreateJiraIssueTool()

jira_issues_agent = ToolCallingAgent(
    model=openai_model,
<<<<<<< HEAD
        tools=[get_all_jira_issues_tool, create_jira_issue_tool],
        name='Jira issue agent',  # This parameter is not supported in ToolCallingAgent
        description='an agent for Jira issues',  # This parameter is not supported in ToolCallingAgent
        add_base_tools=False
=======
    tools=[get_all_jira_issues_tool, create_jira_issue_tool],
    add_base_tools=False,
    name="jira_issues_agent",
    description="Get and creates all Jira issues.",
>>>>>>> a5955a0c
)

def process_user_request(user_input):
    """Agent decides what to do based on user input."""
    return jira_issues_agent.run(user_input, reset=False)<|MERGE_RESOLUTION|>--- conflicted
+++ resolved
@@ -8,17 +8,8 @@
 
 jira_issues_agent = ToolCallingAgent(
     model=openai_model,
-<<<<<<< HEAD
         tools=[get_all_jira_issues_tool, create_jira_issue_tool],
-        name='Jira issue agent',  # This parameter is not supported in ToolCallingAgent
-        description='an agent for Jira issues',  # This parameter is not supported in ToolCallingAgent
         add_base_tools=False
-=======
-    tools=[get_all_jira_issues_tool, create_jira_issue_tool],
-    add_base_tools=False,
-    name="jira_issues_agent",
-    description="Get and creates all Jira issues.",
->>>>>>> a5955a0c
 )
 
 def process_user_request(user_input):
